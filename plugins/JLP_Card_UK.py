--- conflicted
+++ resolved
@@ -18,13 +18,7 @@
         header_rows = self.config["header_rows"]
         output_data = []
 
-<<<<<<< HEAD
-        with CrossversionCsvReader(
-            file_path, self._is_py2, delimiter=delim
-        ) as reader:
-=======
         with EncodingCsvReader(file_path, delimiter=delim) as reader:
->>>>>>> 154c7965
             for index, row in enumerate(reader):
                 # skip first row if headers
                 if index == 0 and header_rows != 0:
@@ -38,9 +32,9 @@
                 YNAB's date format is "DD/MM/YYYY".
                 This bank's date format is "DD-MON-YYYY".
                 """
-                tmp["Date"] = datetime.datetime.strptime(
-                    row[0], "%d-%b-%Y"
-                ).strftime("%d/%m/%Y")
+                tmp["Date"] = datetime.datetime.strptime(row[0], "%d-%b-%Y").strftime(
+                    "%d/%m/%Y"
+                )
                 # PAYEE STUFF:
                 tmp["Payee"] = row[1]
                 # CATEGORY STUFF:
