--- conflicted
+++ resolved
@@ -129,9 +129,8 @@
 def write_data(filename, data):
     # write out the new CSV file
     new_filename = g_config["fixed_prefix"] + filename
-<<<<<<< HEAD
-    print("Writing file: ", new_filename)
-    
+    print("Writing file: {}".format(new_filename))
+
     # check what version of python we're running to handle csv
     if sys.version_info[0] == 2:
         access = "wb"
@@ -141,10 +140,6 @@
         kwargs = {"newline":""}
     
     with open(new_filename, access, **kwargs) as file:
-=======
-    print("Writing file: {}".format(new_filename))
-    with open(new_filename, "w", newline = "") as file:
->>>>>>> 31fde485
         writer = csv.writer(file)
         for row in data:
             writer.writerow(row)
