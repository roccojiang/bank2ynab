#! /usr/bin/python3
#
# bank2ynab.py
#
# Searches specified folder or default download folder for exported
# bank transaction file (.csv format) & adjusts format for YNAB import
# Please see here for details: https://github.com/torbengb/bank2ynab
#
# MIT License: https://github.com/torbengb/bank2ynab/blob/master/LICENSE
#
# DISCLAIMER: Please use at your own risk. This tool is neither officially
# supported by YNAB (the company) nor by YNAB (the software) in any way. 
# Use of this tool could introduce problems into your budget that YNAB, 
# through its official support channels, will not be able to troubleshoot 
# or fix. See also the full MIT licence.
#
#
# don't edit below here unless you know what you're doing!

# main Python2 switch
# any module with different naming should be handled here
__PY2 = False
try:
    import configparser
except ImportError:
    __PY2 = True
    import ConfigParser as configparser
    import cStringIO

import codecs
import csv
import os
import sys


class CrossversionFileContext(object):
    """ ContextManager class for common operations on files"""
    def __init__(self, file_path, is_py2, **kwds):
        self.file_path = os.path.abspath(file_path)
        self.stream = None
        self.csv_object = None
        self.params = kwds
        self.is_py2 = is_py2
        self.encoding = detect_encoding(self.file_path)

    def __enter__(self):
        pass

    def __exit__(self, exc_type, exc_val, exc_tb):
        # cleanup
        del self.csv_object
        if self.stream is not None:
            self.stream.close()
        if exc_type is not None:
            # this signals not to suppress any exception
            return False


class CrossversionCsvReader(CrossversionFileContext):
    """ context manager returning a csv.Reader-compatible object regardless of Python version"""
    def __enter__(self):
        if self.is_py2:
            self.stream = open(self.file_path, "rb")
            self.csv_object = UnicodeReader(self.stream,
                                        encoding=self.encoding,
                                        **self.params)
        else:
            self.stream = open(self.file_path, encoding=self.encoding)
            self.csv_object = csv.reader(self.stream, **self.params)
        return self.csv_object


class CrossversionCsvWriter(CrossversionFileContext):
    """ context manager returning a csv.Writer-compatible object regardless of Python version"""
    def __enter__(self):
        if self.is_py2:
            self.stream = open(self.file_path, "wb")
            self.csv_object = UnicodeWriter(self.stream,
                                        encoding="utf-8",
                                        **self.params)
        else:
            self.stream = open(self.file_path, "w", encoding="utf-8")
            self.csv_object = csv.writer(self.stream, **self.params)
        return self.csv_object


def detect_encoding(filepath):
    """
    Utility to detect file encoding. This is imperfect, but should work for the most common cases.
    :param filepath: string path to a given file
    :return: encoding alias that can be used with open() in py3 or codecs.open in py2
    """
    # because some encodings will happily encode anything even if wrong,
    # keeping the most common near the top should make it more likely that
    # we're doing the right thing.
    encodings = ['ascii', 'utf-8', 'utf-16', 'cp1251', 'utf_32', 'utf_32_be', 'utf_32_le', 'utf_16', 'utf_16_be',
                 'utf_16_le', 'utf_7', 'utf_8_sig', 'cp850', 'cp852', 'latin_1', 'big5', 'big5hkscs', 'cp037', 'cp424',
                 'cp437', 'cp500', 'cp720', 'cp737', 'cp775', 'cp855', 'cp856', 'cp857', 'cp858', 'cp860', 'cp861',
                 'cp862', 'cp863', 'cp864', 'cp865', 'cp866', 'cp869', 'cp874', 'cp875', 'cp932', 'cp949', 'cp950',
                 'cp1006', 'cp1026', 'cp1140', 'cp1250', 'cp1252', 'cp1253', 'cp1254', 'cp1255', 'cp1256', 'cp1257',
                 'cp1258', 'euc_jp', 'euc_jis_2004', 'euc_jisx0213', 'euc_kr', 'gb2312', 'gbk', 'gb18030', 'hz',
                 'iso2022_jp', 'iso2022_jp_1', 'iso2022_jp_2', 'iso2022_jp_2004', 'iso2022_jp_3', 'iso2022_jp_ext',
                 'iso2022_kr', 'latin_1', 'iso8859_2', 'iso8859_3', 'iso8859_4', 'iso8859_5', 'iso8859_6', 'iso8859_7',
                 'iso8859_8', 'iso8859_9', 'iso8859_10', 'iso8859_11', 'iso8859_13', 'iso8859_14', 'iso8859_15',
                 'iso8859_16', 'johab', 'koi8_r', 'koi8_u', 'mac_cyrillic', 'mac_greek', 'mac_iceland', 'mac_latin2',
                 'mac_roman', 'mac_turkish', 'ptcp154', 'shift_jis', 'shift_jis_2004', 'shift_jisx0213' ]
    result = None
    for enc in encodings:
        try:
            with codecs.open(filepath, "r", encoding=enc) as f:
                for line in f:
                    line.encode("utf-8")
                return enc
        except ValueError or UnicodeError or UnicodeDecodeError or UnicodeEncodeError:
            continue
    return result

# utilities to be used only by py2
# see https://docs.python.org/2/library/csv.html#examples for explanation
class UTF8Recoder:
    def __init__(self, f, encoding):
        self.reader = codecs.getreader(encoding)(f)
    def __iter__(self):
        return self
    def next(self):
        return self.reader.next().encode("utf-8")
class UnicodeReader:
    def __init__(self, f, dialect=csv.excel, encoding="utf-8", **kwds):
        f = UTF8Recoder(f, encoding)
        self.reader = csv.reader(f, dialect=dialect, **kwds)
    def next(self):
        row = self.reader.next()
        return [unicode(s, "utf-8") for s in row]
    def __iter__(self):
        return self
class UnicodeWriter:
    def __init__(self, f, dialect=csv.excel, encoding="utf-8", **kwds):
        self.queue = cStringIO.StringIO()
        self.writer = csv.writer(self.queue, dialect=dialect, **kwds)
        self.stream = f
        self.encoder = codecs.getincrementalencoder(encoding)()
    def writerow(self, row):
        self.writer.writerow([s.encode("utf-8") for s in row])
        data = self.queue.getvalue().decode("utf-8")
        data = self.encoder.encode(data)
        self.stream.write(data)
        self.queue.truncate(0)
    def writerows(self, rows):
        for row in rows:
            self.writerow(row)
# end of py2 utilities


def get_configs():
    # get all our config files
    conf_files = [f for f in os.listdir(".") if f.endswith(".conf")]
    if conf_files == []:
        print("Can't find configuration file.")
    config = configparser.ConfigParser()
    if __PY2:
        config.read(conf_files)
    else:
        config.read(conf_files, encoding="utf-8")
    return config


def fix_conf_params(configparser_object, section_name):
    # repair parameters from our config file and return as a dictionary
    config = dict()
    config["input_columns"] = configparser_object.get(section_name, "Input Columns").split(",")
    config["output_columns"] = configparser_object.get(section_name, "Output Columns").split(",")
    config["input_filename"] = configparser_object.get(section_name, "Source Filename Pattern")
    config["path"] = configparser_object.get(section_name, "Source Path")
    config["ext"] = configparser_object.get(section_name, "Source Filename Extension")
    config["fixed_prefix"] = configparser_object.get(section_name, "Output Filename Prefix")
    config["input_delimiter"] = configparser_object.get(section_name, "Source CSV Delimiter")
    config["has_headers"] = configparser_object.getboolean(section_name, "Source Has Column Headers")
    config["delete_original"] = configparser_object.getboolean(section_name, "Delete Source File")

    # # Direct bank download
    # Bank Download = False
    # Bank Download URL = ""
    # Bank Download Login = ""
    # Bank Download Auth1 = ""
    # Bank Download Auth2 = ""

    return config


<<<<<<< HEAD
def get_files():
=======
def get_files(format):
>>>>>>> 02102815
    # find the transaction file
    a = g_config["ext"]
    b = g_config["input_filename"]
    c = g_config["fixed_prefix"]
    files = list()
    missing_dir = False
    try_path = g_config["path"]
    path = ""
    if b is not "":
        try:
            path = find_directory(try_path) 
            os.chdir(path)
        except:
            missing_dir = True
            path = find_directory("") 
            os.chdir(path)
        files = [f for f in os.listdir(".") if f.endswith(a) if b in f if c not in f]
        if files != [] and missing_dir is True:
            s = "Format: {}\nCan't find: {}\nTrying: {}".format(format, try_path, path)
            print(s)
    return files
    
def clean_data(file):

    # extract data from transaction file
    delim = g_config["input_delimiter"]
    output_columns = g_config["output_columns"]
    has_headers = g_config["has_headers"]
    output_data = []

    with CrossversionCsvReader(file_path, __PY2, delimiter=delim) as transaction_reader:
        # make each row of our new transaction file
        for row in transaction_reader:
            # add new row to output list
            fixed_row = auto_memo(fix_row(row))
            # check our row isn't a null transaction
            if valid_row(fixed_row) is True:
                output_data.append(fixed_row)
        # fix column headers
        if has_headers is False:
            output_data.insert(0, output_columns)
        else:
            if output_data:
                output_data[0] = output_columns
            else:
                output_data.append(output_columns)
    print("Parsed {} lines".format(len(output_data)))
    return output_data


def fix_row(row):
    # fixes a row of our file
    output = []
    for header in g_config["output_columns"]:
        try:
            # check to see if our output header exists in input
            index = g_config["input_columns"].index(header)
            cell = row[index]
        except (ValueError, IndexError):
            # header isn't in input, default to blank cell
            cell = ""
        output.append(cell)
    return output


def valid_row(row):
    # if our row doesn't have an inflow or outflow, mark as invalid
    inflow_index = g_config["output_columns"].index("Inflow")
    outflow_index = g_config["output_columns"].index("Outflow")
    if row[inflow_index] == "" and row[outflow_index] == "":
        return False
    return True


def auto_memo(row):
    # auto fill empty memo field with payee info
    payee_index = g_config["output_columns"].index("Payee")
    memo_index = g_config["output_columns"].index("Memo")
    if row[memo_index] == "":
        row[memo_index] = row[payee_index]
    return row


def write_data(filename, data):
    """ write out the new CSV file
    :param filename: path to output file
    :param data: cleaned data ready to output
    """
    new_filename = g_config["fixed_prefix"] + filename
    print("Writing file: {}".format(new_filename))
    with CrossversionCsvWriter(new_filename, __PY2) as writer:
        for row in data:
            writer.writerow(row)
    return


def find_directory(filepath):
    # finds the downloads folder for the active user if path is not set
    if filepath is "":
        if os.name is "nt":
            # Windows
            try:
                import winreg
            except ImportError:
                import _winreg as winreg
            shell_path = "SOFTWARE\Microsoft\Windows\CurrentVersion\Explorer\Shell Folders"
            dl_key = "{374DE290-123F-4565-9164-39C4925E467B}"
            with winreg.OpenKey(winreg.HKEY_CURRENT_USER, shell_path) as key:
                input_dir = winreg.QueryValueEx(key, dl_key)[0]
        else:
            # Linux, OSX
            userhome = os.path.expanduser('~')
            input_dir = os.path.join(userhome, "Downloads")
    else:
        if not os.path.exists(filepath):
            raise Exception("Input directory not found: {}".format(filepath))
        input_dir = filepath
    return input_dir


def main():
    # initialize variables for summary:
    files_processed = 0
    # get all configuration details
    all_configs = get_configs()
    # process account for each config file
    for section in all_configs.sections():
        # reset starting directory
        os.chdir(os.path.dirname(os.path.abspath(sys.argv[0])))
        # create configuration variables
        global g_config
        g_config = fix_conf_params(all_configs, section)
        # find all applicable files
        files = get_files(section)
        for file in files:
            print("Parsing file: {}".format(file))
            # increment for the summary:
            files_processed += 1
            # create cleaned csv for each file
            output = clean_data(file)
            write_data(file, output)
            # delete original csv file
            if g_config["delete_original"] is True:
                print("Removing file: {}".format(file))
                os.remove(file)
            print("Done!")
    print("{} files processed.".format(files_processed))


# Let's run this thing!
if __name__ == "__main__":
    main()<|MERGE_RESOLUTION|>--- conflicted
+++ resolved
@@ -187,11 +187,7 @@
     return config
 
 
-<<<<<<< HEAD
-def get_files():
-=======
 def get_files(format):
->>>>>>> 02102815
     # find the transaction file
     a = g_config["ext"]
     b = g_config["input_filename"]
