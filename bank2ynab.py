--- conflicted
+++ resolved
@@ -5,20 +5,15 @@
 # Searches specified folder or default download folder for exported
 # bank transaction file (.csv format) & adjusts format for YNAB import
 # Please see here for details: https://github.com/torbengb/bank2ynab
-<<<<<<< HEAD
+#
 # MIT License: https://github.com/torbengb/bank2ynab/blob/master/LICENSE
-=======
->>>>>>> 3d279b9d
 #
 # DISCLAIMER: Please use at your own risk. This tool is neither officially
 # supported by YNAB (the company) nor by YNAB (the software) in any way. 
 # Use of this tool could introduce problems into your budget that YNAB, 
 # through its official support channels, will not be able to troubleshoot 
-<<<<<<< HEAD
-# or fix. 
-=======
 # or fix. See also the full MIT licence.
->>>>>>> 3d279b9d
+#
 #
 # don't edit below here unless you know what you're doing!
 import csv, os, sys, configparser
