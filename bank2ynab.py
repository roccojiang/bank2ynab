#!/usr/bin/env python3
#
# bank2ynab.py
#
# Searches specified folder or default download folder for exported
# bank transaction file (.csv format) & adjusts format for YNAB import
# Please see here for details: https://github.com/torbengb/bank2ynab
#
# MIT License: https://github.com/torbengb/bank2ynab/blob/master/LICENSE
#
# DISCLAIMER: Please use at your own risk. This tool is neither officially
# supported by YNAB (the company) nor by YNAB (the software) in any way.
# Use of this tool could introduce problems into your budget that YNAB,
# through its official support channels, will not be able to troubleshoot
# or fix. See also the full MIT licence.
#
#
# don't edit below here unless you know what you're doing!
from os.path import abspath, join, dirname, basename
import codecs
import csv
import os
import importlib
import re
from datetime import datetime
import logging
# API testing stuff
import requests
import json

# configure our logger
logging.basicConfig(format="%(levelname)s %(message)s", level=logging.INFO)

# main Python2 switch
# any module with different naming should be handled here
__PY2 = False
try:
    import configparser
except ImportError:
    __PY2 = True
    import ConfigParser as configparser
    import cStringIO
try:
    FileNotFoundError
except NameError:
    FileNotFoundError = OSError


# classes dealing with input and output charsets across python versions
# (well, really just for py2...)
class CrossversionFileContext(object):
    """ ContextManager class for common operations on files"""
    def __init__(self, file_path, is_py2, **kwds):
        self.file_path = os.path.abspath(file_path)
        self.stream = None
        self.csv_object = None
        self.params = kwds
        self.is_py2 = is_py2

    def __enter__(self):
        pass

    def __exit__(self, exc_type, exc_val, exc_tb):
        # cleanup
        del self.csv_object
        if self.stream is not None:
            self.stream.close()
        if exc_type is not None:
            # this signals not to suppress any exception
            return False


class CrossversionCsvReader(CrossversionFileContext):
    """ context manager returning a csv.Reader-compatible object
    regardless of Python version"""
    def __enter__(self):
        encoding = detect_encoding(self.file_path)
        if self.is_py2:
            self.stream = open(self.file_path, "rb")
            self.csv_object = UnicodeReader(self.stream,
                                            encoding=encoding,
                                            **self.params)
        else:
            self.stream = open(self.file_path, encoding=encoding)
            self.csv_object = csv.reader(self.stream, **self.params)
        return self.csv_object


class CrossversionCsvWriter(CrossversionFileContext):
    """ context manager returning a csv.Writer-compatible object
    regardless of Python version"""
    def __enter__(self):
        if self.is_py2:
            self.stream = open(self.file_path, "wb")
            self.csv_object = UnicodeWriter(
                self.stream,
                encoding="utf-8",
                **self.params)
        else:
            self.stream = open(
                self.file_path, "w",
                encoding="utf-8", newline="")
            self.csv_object = csv.writer(self.stream, **self.params)
        return self.csv_object


def detect_encoding(filepath):
    """
    Utility to detect file encoding. This is imperfect, but
    should work for the most common cases.
    :param filepath: string path to a given file
    :return: encoding alias that can be used with open()in py3
    or codecs.open in py2
    """
    # because some encodings will happily encode anything even if wrong,
    # keeping the most common near the top should make it more likely that
    # we're doing the right thing.
    encodings = ['ascii', 'utf-8', 'utf-16', 'cp1251', 'utf_32', 'utf_32_be',
                 'utf_32_le', 'utf_16', 'utf_16_be',
                 'utf_16_le', 'utf_7', 'utf_8_sig', 'cp850', 'cp852',
                 'latin_1', 'big5', 'big5hkscs', 'cp037', 'cp424',
                 'cp437', 'cp500', 'cp720', 'cp737', 'cp775', 'cp855',
                 'cp856', 'cp857', 'cp858', 'cp860', 'cp861', 'cp862',
                 'cp863', 'cp864', 'cp865', 'cp866', 'cp869', 'cp874',
                 'cp875', 'cp932', 'cp949', 'cp950', 'cp1006', 'cp1026',
                 'cp1140', 'cp1250', 'cp1252', 'cp1253', 'cp1254', 'cp1255',
                 'cp1256', 'cp1257', 'cp1258', 'euc_jp', 'euc_jis_2004',
                 'euc_jisx0213', 'euc_kr', 'gb2312', 'gbk', 'gb18030', 'hz',
                 'iso2022_jp', 'iso2022_jp_1', 'iso2022_jp_2',
                 'iso2022_jp_2004', 'iso2022_jp_3', 'iso2022_jp_ext',
                 'iso2022_kr', 'latin_1', 'iso8859_2', 'iso8859_3',
                 'iso8859_4', 'iso8859_5', 'iso8859_6', 'iso8859_7',
                 'iso8859_8', 'iso8859_9', 'iso8859_10', 'iso8859_11',
                 'iso8859_13', 'iso8859_14', 'iso8859_15', 'iso8859_16',
                 'johab', 'koi8_r', 'koi8_u', 'mac_cyrillic', 'mac_greek',
                 'mac_iceland', 'mac_latin2', 'mac_roman', 'mac_turkish',
                 'ptcp154', 'shift_jis', 'shift_jis_2004', 'shift_jisx0213']
    result = None
    error = (ValueError, UnicodeError, UnicodeDecodeError, UnicodeEncodeError)
    for enc in encodings:
        try:
            with codecs.open(filepath, "r", encoding=enc) as f:
                for line in f:
                    line.encode("utf-8")
                return enc
        except error:
            continue
    return result


# utilities to be used only by py2
# see https://docs.python.org/2/library/csv.html#examples for explanation
class UTF8Recoder:
    def __init__(self, f, encoding):
        self.reader = codecs.getreader(encoding)(f)

    def __iter__(self):
        return self

    def next(self):
        return self.reader.next().encode("utf-8")


class UnicodeReader:
    def __init__(self, f, dialect=csv.excel, encoding="utf-8", **kwds):
        f = UTF8Recoder(f, encoding)
        self.reader = csv.reader(f, dialect=dialect, **kwds)

    def next(self):
        row = self.reader.next()
        return [unicode(s, "utf-8") for s in row]

    def __iter__(self):
        return self

    @property
    def line_num(self):
        return self.reader.line_num


class UnicodeWriter:
    def __init__(self, f, dialect=csv.excel, encoding="utf-8", **kwds):
        self.queue = cStringIO.StringIO()
        self.writer = csv.writer(self.queue, dialect=dialect, **kwds)
        self.stream = f
        self.encoder = codecs.getincrementalencoder(encoding)()

    def writerow(self, row):
        self.writer.writerow([s.encode("utf-8") for s in row])
        data = self.queue.getvalue().decode("utf-8")
        data = self.encoder.encode(data)
        self.stream.write(data)
        self.queue.truncate(0)

    def writerows(self, rows):
        for row in rows:
            self.writerow(row)
# -- end of py2 utilities
# -- end of charset-handling classes


# Generic utilities
def get_configs():
    """ Retrieve all configuration parameters."""
    conf_files = ["bank2ynab.conf", "user_configuration.conf"]
    if not os.path.exists("bank2ynab.conf"):
        logging.error("\nError: Can't find configuration file: bank2ynab.conf")
    config = configparser.RawConfigParser()
    if __PY2:
        config.read(conf_files)
    else:
        config.read(conf_files, encoding="utf-8")
    return config


def fix_conf_params(conf_obj, section_name):
    """ from a ConfigParser object, return a dictionary of all parameters
    for a given section in the expected format.
    Because ConfigParser defaults to values under [DEFAULT] if present, these
    values should always appear unless the file is really bad.

    :param configparser_object: ConfigParser instance
    :param section_name: string of section name in config file
                        (e.g. "MyBank" matches "[MyBank]" in file)
    :return: dict with all parameters
    """
    config = {
<<<<<<< HEAD
            "input_columns": ["Input Columns", False, ","],
            "output_columns": ["Output Columns", False, ","],
            "input_filename": ["Source Filename Pattern", False, ""],
            "path": ["Source Path", False, ""],
            "ext": ["Source Filename Extension", False, ""],
            "regex": ["Use Regex For Filename", True, ""],
            "fixed_prefix": ["Output Filename Prefix", False, ""],
            "input_delimiter": ["Source CSV Delimiter", False, ""],
            "header_rows": ["Header Rows", False, ""],
            "footer_rows": ["Footer Rows", False, ""],
            "date_format": ["Date Format", False, ""],
            "delete_original": ["Delete Source File", True, ""],
            "cd_flags": ["Inflow or Outflow Indicator", False, ","],
            "payee_to_memo": ["Use Payee for Memo", True, ""],
            "plugin": ["Plugin", False, ""],
            "api_token": ["YNAB API Access Token", False, ""]
            }
=======
        "input_columns": ["Input Columns", False, ","],
        "output_columns": ["Output Columns", False, ","],
        "input_filename": ["Source Filename Pattern", False, ""],
        "path": ["Source Path", False, ""],
        "ext": ["Source Filename Extension", False, ""],
        "regex": ["Use Regex For Filename", True, ""],
        "fixed_prefix": ["Output Filename Prefix", False, ""],
        "input_delimiter": ["Source CSV Delimiter", False, ""],
        "header_rows": ["Header Rows", False, ""],
        "footer_rows": ["Footer Rows", False, ""],
        "date_format": ["Date Format", False, ""],
        "delete_original": ["Delete Source File", True, ""],
        "cd_flags": ["Inflow or Outflow Indicator", False, ","],
        "payee_to_memo": ["Use Payee for Memo", True, ""],
        "plugin": ["Plugin", False, ""]}
>>>>>>> 78acaaa2

    for key in config:
        config[key] = get_config_line(conf_obj, section_name, config[key])
    config["bank_name"] = section_name

    # quick n' dirty fix for tabs as delimiters
    if config["input_delimiter"] == "\\t":
        config["input_delimiter"] = "\t"

    return config


def get_config_line(conf_obj, section_name, args):
    """Get parameter for a given section in the expected format."""
    param = args[0]
    boolean = args[1]
    splitter = args[2]
    if boolean is True:
        line = conf_obj.getboolean(section_name, param)
    else:
        line = conf_obj.get(section_name, param)
    if splitter != "":
        line = line.split(splitter)
    return line


def find_directory(filepath):
    """ finds the downloads folder for the active user if filepath is not set
    """
    if filepath is "":
        if os.name is "nt":
            # Windows
            try:
                import winreg
            except ImportError:
                import _winreg as winreg
            shell_path = ("SOFTWARE\\Microsoft\\Windows\\CurrentVersion"
                          "\\Explorer\\Shell Folders")
            dl_key = "{374DE290-123F-4565-9164-39C4925E467B}"
            with winreg.OpenKey(winreg.HKEY_CURRENT_USER, shell_path) as key:
                input_dir = winreg.QueryValueEx(key, dl_key)[0]
        else:
            # Linux, OSX
            userhome = os.path.expanduser('~')
            input_dir = os.path.join(userhome, "Downloads")
    else:
        if not os.path.exists(filepath):
            s = "Error: Input directory not found: {}"
            raise FileNotFoundError(s.format(filepath))
        input_dir = filepath
    return input_dir

# -- end of utilities


# Classes doing the actual work
class B2YBank(object):
    """ Object parsing and outputting data for a specific bank.
    This can be subclassed to handle formats requiring special handling,
    overriding any of get_files(), read_data() or write_data()."""

    def __init__(self, config_object, is_py2=False):
        """
        :param config_object: dict containing config parameters
        :param is_py2: flag signalling we are running under python 2
        """
        self.name = config_object.get("bank_name", "DEFAULT")
        self.config = config_object
        self._is_py2 = is_py2

    def get_files(self):
        """ find the transaction file
        :return: list of matching files found
        """
        ext = self.config["ext"]
        file_pattern = self.config["input_filename"]
        prefix = self.config["fixed_prefix"]
        regex_active = self.config["regex"]
        files = list()
        missing_dir = False
        try_path = self.config["path"]
        path = ""
        if file_pattern is not "":
            try:
                path = find_directory(try_path)
            except FileNotFoundError:
                missing_dir = True
                path = find_directory("")
            path = abspath(path)
            try:
                directory_list = os.listdir(path)
            except FileNotFoundError:
                directory_list = os.listdir(".")
            if regex_active is True:
                files = [join(path, f)
                         for f in directory_list
                         if f.endswith(ext)
                         if re.match(file_pattern + r".*\.", f)
                         if prefix not in f]
            else:
                files = [join(path, f)
                         for f in directory_list
                         if f.endswith(ext)
                         if f.startswith(file_pattern)
                         if prefix not in f]
            if files != [] and missing_dir is True:
                s = ("\nFormat: {}\n\nError: Can't find download path: {}"
                     "\nTrying default path instead:\t {}")
                logging.error(s.format(self.name, try_path, path))
        return files

    def read_data(self, file_path):
        """ extract data from given transaction file
        :param file_path: path to file
        :return: list of cleaned data rows
        """
        delim = self.config["input_delimiter"]
        output_columns = self.config["output_columns"]
        header_rows = int(self.config["header_rows"])
        footer_rows = int(self.config["footer_rows"])
        cd_flags = self.config["cd_flags"]
        date_format = self.config["date_format"]
        fill_memo = self.config["payee_to_memo"]
        output_data = []

        # give plugins a chance to pre-process the file
        self._preprocess_file(file_path)

        # get total number of rows in transaction file using a generator
        with CrossversionCsvReader(file_path,
                                   self._is_py2,
                                   delimiter=delim) as row_count_reader:
            row_count = sum(1 for row in row_count_reader)

        with CrossversionCsvReader(file_path,
                                   self._is_py2,
                                   delimiter=delim) as transaction_reader:
            # make each row of our new transaction file
            for row in transaction_reader:
                line = transaction_reader.line_num
                # skip header & footer rows
                if header_rows < line <= (row_count - footer_rows):
                    # skip blank rows
                    if len(row) == 0:
                        continue
                    # process Inflow or Outflow flags
                    row = self._cd_flag_process(row, cd_flags)
                    # fix the date format
                    row = self._fix_date(row, date_format)
                    # create our output_row
                    fixed_row = self._fix_row(row)
                    # convert negative inflows to standard outflows
                    fixed_row = self._fix_outflow(fixed_row)
                    # fill in blank memo fields
                    fixed_row = self._auto_memo(fixed_row, fill_memo)
                    # check our row isn't a null transaction
                    if self._valid_row(fixed_row) is True:
                        output_data.append(fixed_row)
        # add in column headers
        logging.info("Parsed {} lines".format(len(output_data)))
        output_data.insert(0, output_columns)
        return output_data

    def _preprocess_file(self, file_path):
        """
        exists solely to be used by plugins for pre-processing a file
        that otherwise can be read normally (e.g. weird format)
        :param file_path: path to file
        """
        # intentionally empty - the plugins can use this function
        return

    def _fix_row(self, row):
        """
        rearrange a row of our file to match expected output format
        :param row: list of values
        :return: list of values in correct output format
        """
        output = []
        for header in self.config["output_columns"]:
            try:
                # check to see if our output header exists in input
                index = self.config["input_columns"].index(header)
                cell = row[index]
            except (ValueError, IndexError):
                # header isn't in input, default to blank cell
                cell = ""
            output.append(cell)
        return output

    def _fix_outflow(self, row):
        """
        convert negative inflow into positive outflow
        :param row: list of values
        :return: list of values with corrected outflow column
        """
        inflow_index = self.config["output_columns"].index("Inflow")
        outflow_index = self.config["output_columns"].index("Outflow")
        inflow = row[inflow_index]
        if(inflow.startswith("-")):
            row[inflow_index] = ""
            row[outflow_index] = inflow[1:]
        return row

    def _valid_row(self, row):
        """ if our row doesn't have an inflow or outflow, mark as invalid
        :param row: list of values
        """
        inflow_index = self.config["output_columns"].index("Inflow")
        outflow_index = self.config["output_columns"].index("Outflow")
        if row[inflow_index] == "" and row[outflow_index] == "":
            return False
        return True

    def _auto_memo(self, row, fill_memo):
        """ auto fill empty memo field with payee info
        :param row: list of values
        :param fill_memo: boolean
        """
        if fill_memo:
            payee_index = self.config["output_columns"].index("Payee")
            memo_index = self.config["output_columns"].index("Memo")
            if row[memo_index] == "":
                row[memo_index] = row[payee_index]
        return row

    def _fix_date(self, row, date_format):
        """ fix date format when required
        convert date to DD/MM/YYYY
        :param row: list of values
        :param date_format: date format string
        """
        if date_format:
            date_col = self.config["input_columns"].index("Date")
            if row[date_col] == "":
                return row
            # parse our date according to provided formatting string
            input_date = datetime.strptime(row[date_col], date_format)
            # do our actual date processing
            output_date = datetime.strftime(input_date, "%d/%m/%Y")
            row[date_col] = output_date
        return row

    def _cd_flag_process(self, row, cd_flags):
        """ fix rows where inflow or outflow is indicated by
        a flag in a separate column
        :param row: list of values
        :param cd_flags: list of parameters for applying indicators
        """
        if len(cd_flags) == 3:
            indicator_col = int(cd_flags[0])
            outflow_flag = cd_flags[2]
            inflow_col = self.config["input_columns"].index("Inflow")
            # if this row is indicated to be outflow, make inflow negative
            if row[indicator_col] == outflow_flag:
                row[inflow_col] = "-" + row[inflow_col]
        return row

    def write_data(self, filename, data):
        """ write out the new CSV file
        :param filename: path to output file
        :param data: cleaned data ready to output
        """
        target_dir = dirname(filename)
        target_fname = basename(filename)[:-4]
        new_filename = "{}{}.csv".format(
            self.config["fixed_prefix"],
            target_fname)
        while os.path.isfile(new_filename):
            counter = 1
            new_filename = "{}{}_{}.csv".format(
                self.config["fixed_prefix"],
                target_fname, counter)
            counter += 1
        target_filename = join(target_dir, new_filename)
        logging.info("Writing output file: {}".format(target_filename))
        with CrossversionCsvWriter(target_filename, self._is_py2) as writer:
            for row in data:
                writer.writerow(row)
        return target_filename


def build_bank(bank_config):
    """ Factory method loading the correct class for a given configuration. """
    plugin_module = bank_config.get("plugin", None)
    if plugin_module:
        p_mod = importlib.import_module("plugins.{}".format(plugin_module))
        if not hasattr(p_mod, "build_bank"):
            s = ("The specified plugin {}.py".format(plugin_module) +
                 "does not contain the required "
                 "build_bank(config, is_py2) method.")
            raise ImportError(s)
        bank = p_mod.build_bank(bank_config, __PY2)
        return bank
    else:
        return B2YBank(bank_config, __PY2)


class Bank2Ynab(object):
    """ Main program instance, responsible for gathering configuration,
    creating the right object for each bank, and triggering elaboration."""

    def __init__(self, config_object, is_py2=False):
        self._is_py2 = is_py2
        self.banks = []
        for section in config_object.sections():
            bank_config = fix_conf_params(config_object, section)
            bank_object = build_bank(bank_config)
            self.banks.append(bank_object)

    def run(self):
        """ Main program flow """
        # initialize variables for summary:
        files_processed = 0
        # process account for each config file
        for bank in self.banks:
            # find all applicable files
            files = bank.get_files()
            bank_name = bank.name
            for src_file in files:
                logging.info("\nParsing input file:  {} (format: {})".format(
                    src_file, bank_name))
                # increment for the summary:
                files_processed += 1
                # create cleaned csv for each file
                output = bank.read_data(src_file)
                bank.write_data(src_file, output)
                # delete original csv file
                if bank.config["delete_original"] is True:
                    logging.info("Removing input file: {}".format(src_file))
                    os.remove(src_file)
        logging.info("\nDone! {} files processed.\n".format(files_processed))


class YNAB_API(object):  # in progress
    """ Class used to access the YNAB API """
    # uses Personal Access Token
    def __init__(self):
        something = 4  # just to have something in init

    def run(self):
        api_token = "censored"
        url = "https://api.youneedabudget.com/v1/budgets?access_token={}".format(api_token)
        response = requests.get(url)
        data = response.json()
        print(json.dumps(data))
        
            
    def post_transactions(self):
        """
        reference: 
        https://api.youneedabudget.com/v1#/Transactions/createTransaction
        """
        """
        https://api.youneedabudget.com/v1/budgets/{budget_id}/transactions/createTransaction?access_token=<ACCESS_TOKEN>
        """
        """
        {
            "transactions": [
            {
              "account_id": "string",
              "date": "string",
              "amount": 40,
              "payee_id": "string",
              "payee_name": "string",
              "category_id": "string",
              "memo": "string",
              "cleared": "cleared",
              "approved": true,
              "flag_color": "red",
              "import_id": "string"
            }
          ]
      }
    """
# Let's run this thing!
if __name__ == "__main__":
    b2y = Bank2Ynab(get_configs(), __PY2)
    b2y.run()
    api = YNAB_API()
    api.run()<|MERGE_RESOLUTION|>--- conflicted
+++ resolved
@@ -225,25 +225,6 @@
     :return: dict with all parameters
     """
     config = {
-<<<<<<< HEAD
-            "input_columns": ["Input Columns", False, ","],
-            "output_columns": ["Output Columns", False, ","],
-            "input_filename": ["Source Filename Pattern", False, ""],
-            "path": ["Source Path", False, ""],
-            "ext": ["Source Filename Extension", False, ""],
-            "regex": ["Use Regex For Filename", True, ""],
-            "fixed_prefix": ["Output Filename Prefix", False, ""],
-            "input_delimiter": ["Source CSV Delimiter", False, ""],
-            "header_rows": ["Header Rows", False, ""],
-            "footer_rows": ["Footer Rows", False, ""],
-            "date_format": ["Date Format", False, ""],
-            "delete_original": ["Delete Source File", True, ""],
-            "cd_flags": ["Inflow or Outflow Indicator", False, ","],
-            "payee_to_memo": ["Use Payee for Memo", True, ""],
-            "plugin": ["Plugin", False, ""],
-            "api_token": ["YNAB API Access Token", False, ""]
-            }
-=======
         "input_columns": ["Input Columns", False, ","],
         "output_columns": ["Output Columns", False, ","],
         "input_filename": ["Source Filename Pattern", False, ""],
@@ -258,8 +239,9 @@
         "delete_original": ["Delete Source File", True, ""],
         "cd_flags": ["Inflow or Outflow Indicator", False, ","],
         "payee_to_memo": ["Use Payee for Memo", True, ""],
-        "plugin": ["Plugin", False, ""]}
->>>>>>> 78acaaa2
+        "plugin": ["Plugin", False, ""],
+        "api_token": ["YNAB API Access Token", False, ""]
+            }
 
     for key in config:
         config[key] = get_config_line(conf_obj, section_name, config[key])
