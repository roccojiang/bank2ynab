# bank2ynab configuration file

[DEFAULT]
# Specify where you save your downloaded CSV files:
Source Path = c:\users\example-username\Downloads
# CHANGING ANYTHING BELOW THIS LINE WILL PROBABLY BREAK THINGS HORRIBLY. DON'T DO IT!
# Direct bank download - not currently implemented in any way!
Bank Download = False
Bank Download URL =
Bank Download Login =
Bank Download Auth1 =
Bank Download Auth2 =
# Filename search
Source Filename Pattern = example_transaction_export_filename
Source Filename Extension = .csv
Use Regex For Filename = False
# Source file formatting
Source CSV Delimiter = ,
Source Has Column Headers = True
Input Columns = Date,Payee,Outflow,Inflow,Running Balance
# Output file formatting
Output Columns = Date,Payee,Category,Memo,Outflow,Inflow
Output Filename Prefix = fixed_
Output Filename Extension = .csv
# Post-processing
Delete Source File = True
# Plugins
Plugin =

#####################################################################################################
# ADD CUSTOM BANKS BELOW.
# Just make a new [section heading] and copy only the lines from above that need a non-default value.
#####################################################################################################

[AT Raiffeisen Bank]
Source Filename Pattern = elbi_umsaetze_
Source CSV Delimiter = ;
Source Has Column Headers = False
Input Columns = Date,Payee,skip,Inflow,skip,skip,skip

[AT Raiffeisen VISA]
Source Filename Pattern = finstatus_
Source CSV Delimiter = ;
Source Has Column Headers = False
Input Columns = skip,Date,Payee,skip,skip,skip,Inflow

[IE AIB Ireland]
Source Filename Pattern = Transaction_Export_
# Posted Account     Posted Transactions Date    Description     Debit Amount    Credit Amount  Balance Transaction Type
Input Columns = skip,Date,Payee,Inflow,Outflow,skip,skip
Use Payees for Memo = True

[IE Bank of Ireland]
Source Filename Pattern = TransactionExport
Input Columns = Date,Payee,Outflow,Inflow,skip

[UK Co-operative Bank]
# testing the regular expression
Use Regex For Filename = True
Source Filename Pattern = [0-9]{6}_[0-9]{8}_[0-9]{4}_[0-9]{2}_[0-9]{2}
Input Columns = Date,Payee,Memo,Inflow,Outflow,skip
Source CSV Delimiter = ,
Source Filename Extension = .csv
<<<<<<< HEAD
=======

[Swedebank]
Source Filename Extension = .xls
Source Filename Pattern = statement
Plugin = swedebank
>>>>>>> 05166ffc
<|MERGE_RESOLUTION|>--- conflicted
+++ resolved
@@ -13,7 +13,6 @@
 # Filename search
 Source Filename Pattern = example_transaction_export_filename
 Source Filename Extension = .csv
-Use Regex For Filename = False
 # Source file formatting
 Source CSV Delimiter = ,
 Source Has Column Headers = True
@@ -55,17 +54,11 @@
 Input Columns = Date,Payee,Outflow,Inflow,skip
 
 [UK Co-operative Bank]
-# testing the regular expression
-Use Regex For Filename = True
-Source Filename Pattern = [0-9]{6}_[0-9]{8}_[0-9]{4}_[0-9]{2}_[0-9]{2}
 Input Columns = Date,Payee,Memo,Inflow,Outflow,skip
 Source CSV Delimiter = ,
 Source Filename Extension = .csv
-<<<<<<< HEAD
-=======
 
 [Swedebank]
 Source Filename Extension = .xls
 Source Filename Pattern = statement
-Plugin = swedebank
->>>>>>> 05166ffc
+Plugin = swedebank